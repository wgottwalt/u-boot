/*
 * (C) Copyright 2011 Free Electrons
 * David Wagner <david.wagner@free-electrons.com>
 *
 * Inspired from envcrc.c:
 * (C) Copyright 2001
 * Paolo Scaffardi, AIRVENT SAM s.p.a - RIMINI(ITALY), arsenio@tin.it
 *
 * See file CREDITS for list of people who contributed to this
 * project.
 *
 * This program is free software; you can redistribute it and/or
 * modify it under the terms of the GNU General Public License as
 * published by the Free Software Foundation; either version 2 of
 * the License, or (at your option) any later version.
 *
 * This program is distributed in the hope that it will be useful,
 * but WITHOUT ANY WARRANTY; without even the implied warranty of
 * MERCHANTABILITY or FITNESS FOR A PARTICULAR PURPOSE.  See the
 * GNU General Public License for more details.
 *
 * You should have received a copy of the GNU General Public License
 * along with this program; if not, write to the Free Software
 * Foundation, Inc., 59 Temple Place, Suite 330, Boston,
 * MA 02111-1307 USA
 */

/* We want the GNU version of basename() */
#define _GNU_SOURCE

#include <errno.h>
#include <fcntl.h>
#include <stdio.h>
#include <stdint.h>
#include <string.h>
#include <unistd.h>
#include <compiler.h>
#include <sys/types.h>
#include <sys/stat.h>

#include <u-boot/crc.h>
#include <version.h>

#define CRC_SIZE sizeof(uint32_t)

static void usage(const char *exec_name)
{
	fprintf(stderr, "%s [-h] [-r] [-b] [-p <byte>] "
	       "-s <environment partition size> -o <output> <input file>\n"
	       "\n"
	       "This tool takes a key=value input file (same as would a "
	       "`printenv' show) and generates the corresponding environment "
	       "image, ready to be flashed.\n"
	       "\n"
	       "\tThe input file is in format:\n"
	       "\t\tkey1=value1\n"
	       "\t\tkey2=value2\n"
	       "\t\t...\n"
	       "\t-r : the environment has multiple copies in flash\n"
	       "\t-b : the target is big endian (default is little endian)\n"
	       "\t-p <byte> : fill the image with <byte> bytes instead of "
	       "0xff bytes\n"
	       "\t-V : print version information and exit\n"
	       "\n"
	       "If the input file is \"-\", data is read from standard input\n",
	       exec_name);
}

int main(int argc, char **argv)
{
	uint32_t crc, targetendian_crc;
	const char *txt_filename = NULL, *bin_filename = NULL;
	int txt_fd, bin_fd;
	unsigned char *dataptr, *envptr;
	unsigned char *filebuf = NULL;
	unsigned int filesize = 0, envsize = 0, datasize = 0;
	int bigendian = 0;
	int redundant = 0;
	unsigned char padbyte = 0xff;

	int option;
	int ret = EXIT_SUCCESS;

	struct stat txt_file_stat;

	int fp, ep;
	const char *prg;

	prg = basename(argv[0]);

	/* Turn off getopt()'s internal error message */
	opterr = 0;

	/* Parse the cmdline */
	while ((option = getopt(argc, argv, ":s:o:rbp:hV")) != -1) {
		switch (option) {
		case 's':
			datasize = strtol(optarg, NULL, 0);
			break;
		case 'o':
			bin_filename = strdup(optarg);
			if (!bin_filename) {
				fprintf(stderr, "Can't strdup() the output "
						"filename\n");
				return EXIT_FAILURE;
			}
			break;
		case 'r':
			redundant = 1;
			break;
		case 'b':
			bigendian = 1;
			break;
		case 'p':
			padbyte = strtol(optarg, NULL, 0);
			break;
		case 'h':
			usage(prg);
			return EXIT_SUCCESS;
		case 'V':
			printf("%s version %s\n", prg, PLAIN_VERSION);
			return EXIT_SUCCESS;
		case ':':
			fprintf(stderr, "Missing argument for option -%c\n",
				optopt);
			usage(argv[0]);
			return EXIT_FAILURE;
		default:
<<<<<<< HEAD
			fprintf(stderr, "Wrong option -%c\n", option);
			usage(prg);
=======
			fprintf(stderr, "Wrong option -%c\n", optopt);
			usage(argv[0]);
>>>>>>> 1895420b
			return EXIT_FAILURE;
		}
	}

	/* Check datasize and allocate the data */
	if (datasize == 0) {
		fprintf(stderr,
			"Please specify the size of the environment "
			"partition.\n");
		usage(prg);
		return EXIT_FAILURE;
	}

	dataptr = malloc(datasize * sizeof(*dataptr));
	if (!dataptr) {
		fprintf(stderr, "Can't alloc dataptr.\n");
		return EXIT_FAILURE;
	}

	/*
	 * envptr points to the beginning of the actual environment (after the
	 * crc and possible `redundant' bit
	 */
	envsize = datasize - (CRC_SIZE + redundant);
	envptr = dataptr + CRC_SIZE + redundant;

	/* Pad the environment with the padding byte */
	memset(envptr, padbyte, envsize);

	/* Open the input file ... */
	if (optind >= argc) {
		fprintf(stderr, "Please specify an input filename\n");
		return EXIT_FAILURE;
	}

	txt_filename = argv[optind];
	if (strcmp(txt_filename, "-") == 0) {
		int readbytes = 0;
		int readlen = sizeof(*envptr) * 2048;
		txt_fd = STDIN_FILENO;

		do {
			filebuf = realloc(filebuf, readlen);
			readbytes = read(txt_fd, filebuf + filesize, readlen);
			filesize += readbytes;
		} while (readbytes == readlen);

	} else {
		txt_fd = open(txt_filename, O_RDONLY);
		if (txt_fd == -1) {
			fprintf(stderr, "Can't open \"%s\": %s\n",
					txt_filename, strerror(errno));
			return EXIT_FAILURE;
		}
		/* ... and check it */
		ret = fstat(txt_fd, &txt_file_stat);
		if (ret == -1) {
			fprintf(stderr, "Can't stat() on \"%s\": "
					"%s\n", txt_filename, strerror(errno));
			return EXIT_FAILURE;
		}

		filesize = txt_file_stat.st_size;
		/* Read the raw input file and transform it */
		filebuf = malloc(sizeof(*envptr) * filesize);
		ret = read(txt_fd, filebuf, sizeof(*envptr) * filesize);
		if (ret != sizeof(*envptr) * filesize) {
			fprintf(stderr, "Can't read the whole input file\n");
			return EXIT_FAILURE;
		}
		ret = close(txt_fd);
	}
	/*
	 * The right test to do is "=>" (not ">") because of the additional
	 * ending \0. See below.
	 */
	if (filesize >= envsize) {
		fprintf(stderr, "The input file is larger than the "
				"environment partition size\n");
		return EXIT_FAILURE;
	}

	/* Replace newlines separating variables with \0 */
	for (fp = 0, ep = 0 ; fp < filesize ; fp++) {
		if (filebuf[fp] == '\n') {
			if (fp == 0) {
				/*
				 * Newline at the beginning of the file ?
				 * Ignore it.
				 */
				continue;
			} else if (filebuf[fp-1] == '\\') {
				/*
				 * Embedded newline in a variable.
				 *
				 * The backslash was added to the envptr ;
				 * rewind and replace it with a newline
				 */
				ep--;
				envptr[ep++] = '\n';
			} else {
				/* End of a variable */
				envptr[ep++] = '\0';
			}
		} else if (filebuf[fp] == '#') {
			if (fp != 0 && filebuf[fp-1] == '\n') {
				/* This line is a comment, let's skip it */
				while (fp < txt_file_stat.st_size && fp++ &&
				       filebuf[fp] != '\n');
			} else {
				envptr[ep++] = filebuf[fp];
			}
		} else {
			envptr[ep++] = filebuf[fp];
		}
	}
	/*
	 * Make sure there is a final '\0'
	 * And do it again on the next byte to mark the end of the environment.
	 */
	if (envptr[ep-1] != '\0') {
		envptr[ep++] = '\0';
		/*
		 * The text file doesn't have an ending newline.  We need to
		 * check the env size again to make sure we have room for two \0
		 */
		if (ep >= envsize) {
			fprintf(stderr, "The environment file is too large for "
					"the target environment storage\n");
			return EXIT_FAILURE;
		}
		envptr[ep] = '\0';
	} else {
		envptr[ep] = '\0';
	}

	/* Computes the CRC and put it at the beginning of the data */
	crc = crc32(0, envptr, envsize);
	targetendian_crc = bigendian ? cpu_to_be32(crc) : cpu_to_le32(crc);

	memcpy(dataptr, &targetendian_crc, sizeof(uint32_t));

	bin_fd = creat(bin_filename, S_IRUSR | S_IWUSR | S_IRGRP | S_IWGRP);
	if (bin_fd == -1) {
		fprintf(stderr, "Can't open output file \"%s\": %s\n",
				bin_filename, strerror(errno));
		return EXIT_FAILURE;
	}

	if (write(bin_fd, dataptr, sizeof(*dataptr) * datasize) !=
			sizeof(*dataptr) * datasize) {
		fprintf(stderr, "write() failed: %s\n", strerror(errno));
		return EXIT_FAILURE;
	}

	ret = close(bin_fd);

	return ret;
}<|MERGE_RESOLUTION|>--- conflicted
+++ resolved
@@ -122,17 +122,12 @@
 			return EXIT_SUCCESS;
 		case ':':
 			fprintf(stderr, "Missing argument for option -%c\n",
-				optopt);
+				option);
 			usage(argv[0]);
 			return EXIT_FAILURE;
 		default:
-<<<<<<< HEAD
 			fprintf(stderr, "Wrong option -%c\n", option);
 			usage(prg);
-=======
-			fprintf(stderr, "Wrong option -%c\n", optopt);
-			usage(argv[0]);
->>>>>>> 1895420b
 			return EXIT_FAILURE;
 		}
 	}
