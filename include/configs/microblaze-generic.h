/* SPDX-License-Identifier: GPL-2.0+ */
/*
 * (C) Copyright 2007-2010 Michal Simek
 *
 * Michal SIMEK <monstr@monstr.eu>
 */

#ifndef __CONFIG_H
#define __CONFIG_H

/* Microblaze is microblaze_0 */
#define XILINX_FSL_NUMBER	3

#define CONFIG_SYS_BOOTM_LEN	(64 * 1024 * 1024)

/* uart */
/* The following table includes the supported baudrates */
# define CONFIG_SYS_BAUDRATE_TABLE \
	{300, 600, 1200, 2400, 4800, 9600, 19200, 38400, 57600, 115200, 230400}

#ifdef CONFIG_CFI_FLASH
/* ?empty sector */
# define CONFIG_SYS_FLASH_EMPTY_INFO	1
/* max number of memory banks */
/* max number of sectors on one chip */
# define CONFIG_SYS_MAX_FLASH_SECT	2048
#endif

<<<<<<< HEAD
#ifndef XILINX_DCACHE_BYTE_SIZE
#define XILINX_DCACHE_BYTE_SIZE	32768
#endif
=======
/* size of console buffer */
#define	CONFIG_SYS_CBSIZE	512
/* max number of command args */
#define	CONFIG_SYS_MAXARGS	15
>>>>>>> 728a86ed

#define	CONFIG_HOSTNAME		"microblaze-generic"

/* architecture dependent code */
#if defined(CONFIG_CMD_PXE) && defined(CONFIG_CMD_DHCP)
#define BOOT_TARGET_DEVICES_PXE(func)	func(PXE, pxe, na)
#else
#define BOOT_TARGET_DEVICES_PXE(func)
#endif

#if defined(CONFIG_CMD_DHCP)
#define BOOT_TARGET_DEVICES_DHCP(func)	func(DHCP, dhcp, na)
#else
#define BOOT_TARGET_DEVICES_DHCP(func)
#endif

#if defined(CONFIG_SPI_FLASH)
# define BOOT_TARGET_DEVICES_QSPI(func) func(QSPI, qspi, na)
#else
# define BOOT_TARGET_DEVICES_QSPI(func)
#endif

#if defined(CONFIG_MTD_NOR_FLASH)
# define BOOT_TARGET_DEVICES_NOR(func)  func(NOR, nor, na)
#else
# define BOOT_TARGET_DEVICES_NOR(func)
#endif

#define BOOTENV_DEV_NOR(devtypeu, devtypel, instance) \
	"bootcmd_nor=cp.b ${script_offset_nor} ${scriptaddr} ${script_size_f} && " \
		"echo NOR: Trying to boot script at ${scriptaddr} && " \
		"source ${scriptaddr}; echo NOR: SCRIPT FAILED: continuing...;\0"

#define BOOTENV_DEV_NAME_NOR(devtypeu, devtypel, instance) \
	"nor "

#define BOOTENV_DEV_QSPI(devtypeu, devtypel, instance) \
	"bootcmd_qspi=sf probe 0 0 0 && " \
	"sf read ${scriptaddr} ${script_offset_f} ${script_size_f} && " \
	"echo QSPI: Trying to boot script at ${scriptaddr} && " \
	"source ${scriptaddr}; echo QSPI: SCRIPT FAILED: continuing...;\0"

#define BOOTENV_DEV_NAME_QSPI(devtypeu, devtypel, instance) \
	"qspi "

#define BOOT_TARGET_DEVICES_JTAG(func)	func(JTAG, jtag, na)

#define BOOTENV_DEV_JTAG(devtypeu, devtypel, instance) \
	"bootcmd_jtag=echo JTAG: Trying to boot script at ${scriptaddr} && " \
		"source ${scriptaddr}; echo JTAG: SCRIPT FAILED: continuing...;\0"

#define BOOTENV_DEV_NAME_JTAG(devtypeu, devtypel, instance) \
	"jtag "

#define BOOT_TARGET_DEVICES(func) \
	BOOT_TARGET_DEVICES_JTAG(func) \
	BOOT_TARGET_DEVICES_QSPI(func) \
	BOOT_TARGET_DEVICES_NOR(func) \
	BOOT_TARGET_DEVICES_DHCP(func) \
	BOOT_TARGET_DEVICES_PXE(func)

#include <config_distro_bootcmd.h>

#ifndef CONFIG_EXTRA_ENV_SETTINGS
#define CONFIG_EXTRA_ENV_SETTINGS \
	"unlock=yes\0"\
	"nor0=flash-0\0"\
	"mtdparts=mtdparts=flash-0:"\
	"256k(u-boot),256k(env),3m(kernel),"\
	"1m(romfs),1m(cramfs),-(jffs2)\0"\
	"nc=setenv stdout nc;"\
	"setenv stdin nc\0" \
	"serial=setenv stdout serial;"\
	"setenv stdin serial\0"\
	"script_size_f=0x40000\0"\
	BOOTENV
#endif

/* SPL part */

#define CONFIG_SYS_UBOOT_BASE		CONFIG_SYS_TEXT_BASE

/* SP location before relocation, must use scratch RAM */
/* BRAM start */
#define CONFIG_SYS_INIT_RAM_ADDR	0x0
/* BRAM size - will be generated */
#define CONFIG_SYS_INIT_RAM_SIZE	0x100000

#endif	/* __CONFIG_H */<|MERGE_RESOLUTION|>--- conflicted
+++ resolved
@@ -25,17 +25,6 @@
 /* max number of sectors on one chip */
 # define CONFIG_SYS_MAX_FLASH_SECT	2048
 #endif
-
-<<<<<<< HEAD
-#ifndef XILINX_DCACHE_BYTE_SIZE
-#define XILINX_DCACHE_BYTE_SIZE	32768
-#endif
-=======
-/* size of console buffer */
-#define	CONFIG_SYS_CBSIZE	512
-/* max number of command args */
-#define	CONFIG_SYS_MAXARGS	15
->>>>>>> 728a86ed
 
 #define	CONFIG_HOSTNAME		"microblaze-generic"
 
